--- conflicted
+++ resolved
@@ -14,11 +14,6 @@
         %{clique, "3.0.1"}, % isn't newest version
         {riak_sysmon, "2.1.2"},
 
-<<<<<<< HEAD
-        {jobs, {git, "git://github.com/uwiger/jobs.git", {tag, "0.5"}}},
-
-=======
->>>>>>> 5598aa86
         %% never heard of plumtree... it is an efficient gossiping protocol 
         %% bundled with a storage engine. Riak uses a similar mechanism for 
         %% distributing cluster wide state information.
